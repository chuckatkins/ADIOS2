/*
 * Distributed under the OSI-approved Apache License, Version 2.0.  See
 * accompanying file Copyright.txt for details.
 *
 * BP1.cpp
 *
 *  Created on: Feb 7, 2017
 *      Author: wfg
 */

#include "BP1Base.h"

<<<<<<< HEAD
#include "adios2/core/adiosFunctions.h" //CreateDirectory
=======
#include "adios2/ADIOSMPI.h"
#include "adios2/core/adiosFunctions.h"
>>>>>>> 6b05ba9c

namespace adios
{
namespace format
{

BP1Base::BP1Base(MPI_Comm mpiComm, const bool debugMode)
: m_BP1Aggregator(mpiComm, debugMode)
{
}

std::string BP1Base::GetDirectoryName(const std::string name) const noexcept
{
    std::string directory;

    if (name.find(".bp") == name.size() - 3)
    {
        directory = name;
    }
    else
    {
        directory = name + ".bp";
    }
    return directory;
}

// this should go outside
void BP1Base::OpenRankFiles(const std::string name,
                            const std::string accessMode, Transport &file) const
{
    const std::string directory = GetDirectoryName(name);
    // creates a directory and sub-directories recursively
    CreateDirectory(directory);

    // opens a file transport under name.bp/name.bp.rank
    const std::string fileName(directory + "/" + directory + "." +
                               std::to_string(file.m_RankMPI));
    file.Open(fileName, accessMode);
}

std::vector<uint8_t> BP1Base::GetMethodIDs(
    const std::vector<std::shared_ptr<Transport>> &transports) const noexcept
{
    auto lf_GetMethodID = [](const std::string method) -> uint8_t {
        int id = METHOD_UNKNOWN;
        if (method == "NULL")
            id = METHOD_NULL;
        else if (method == "POSIX")
            id = METHOD_POSIX;
        else if (method == "FStream")
            id = METHOD_FSTREAM;
        else if (method == "File")
            id = METHOD_FILE;
        else if (method == "MPI")
            id = METHOD_MPI;

        return id;
    };

    std::vector<uint8_t> methodIDs;
    methodIDs.reserve(transports.size());

    for (const auto &transport : transports)
        methodIDs.push_back(lf_GetMethodID(transport->m_Type));

    return methodIDs;
}

} // end namespace format
} // end namespace adios<|MERGE_RESOLUTION|>--- conflicted
+++ resolved
@@ -10,12 +10,9 @@
 
 #include "BP1Base.h"
 
-<<<<<<< HEAD
+
 #include "adios2/core/adiosFunctions.h" //CreateDirectory
-=======
-#include "adios2/ADIOSMPI.h"
-#include "adios2/core/adiosFunctions.h"
->>>>>>> 6b05ba9c
+
 
 namespace adios
 {
