/*
 * Distributed under the OSI-approved Apache License, Version 2.0.  See
 * accompanying file Copyright.txt for details.
 *
 * IO.tcc template implementations with fix types and specializations
 *
 *  Created on: May 15, 2017
 *      Author: William F Godoy godoywf@ornl.gov
 */

#ifndef ADIOS2_CORE_IO_TCC_
#define ADIOS2_CORE_IO_TCC_

#include "IO.h"

/// \cond EXCLUDE_FROM_DOXYGEN
#include <iostream>
#include <stdexcept> //std::invalid_argument
/// \endcond

#include "adios2/ADIOSMPI.h"
#include "adios2/ADIOSMacros.h"
#include "adios2/helper/adiosFunctions.h"

namespace adios2
{

template <class T>
<<<<<<< HEAD
Variable<T> &IO::DefineVariable(const std::string &name, const Dims shape,
                                const Dims start, const Dims count,
                                const bool constantDims)
=======
Variable<T> &IO::DefineVariable(const std::string &name, const Dims &shape,
                                const Dims &start, const Dims &count,
                                const bool constantShape)
>>>>>>> 9e5112f9
{
    if (m_DebugMode)
    {
        auto itVariable = m_Variables.find(name);
        if (!IsEnd(itVariable, m_Variables))
        {
            throw std::invalid_argument("ERROR: variable " + name +
                                        " exists in IO object " + m_Name +
                                        ", in call to DefineVariable\n");
        }
    }

    auto &variableMap = GetVariableMap<T>();
    const unsigned int size =
        static_cast<const unsigned int>(variableMap.size());
    auto itVariablePair =
        variableMap.emplace(size, Variable<T>(name, shape, start, count,
                                              constantDims, m_DebugMode));

    m_Variables.emplace(name, std::make_pair(GetType<T>(), size));
    return itVariablePair.first->second;
}

template <class T>
Variable<T> &IO::GetVariable(const std::string &name)
{
    return GetVariableMap<T>().at(GetMapIndex(name, m_Variables, "Variable"));
}

template <class T>
Attribute<T> &IO::DefineAttribute(const std::string &name, const T &value)
{
    if (m_DebugMode)
    {
        CheckAttributeCommon(name);
    }

    auto &attributeMap = GetAttributeMap<T>();
    const unsigned int size =
        static_cast<const unsigned int>(attributeMap.size());

    auto itAttributePair =
        attributeMap.emplace(size, Attribute<T>(name, value));
    m_Attributes.emplace(name, std::make_pair(GetType<T>(), size));

    return itAttributePair.first->second;
}

template <class T>
Attribute<T> &IO::DefineAttribute(const std::string &name, const T *array,
                                  const size_t elements)
{
    if (m_DebugMode)
    {
        CheckAttributeCommon(name);
    }

    auto &attributeMap = GetAttributeMap<T>();
    const unsigned int size =
        static_cast<const unsigned int>(attributeMap.size());

    auto itAttributePair =
        attributeMap.emplace(size, Attribute<T>(name, array, elements));
    m_Attributes.emplace(name, std::make_pair(GetType<T>(), size));

    return itAttributePair.first->second;
}

template <class T>
Attribute<T> &IO::GetAttribute(const std::string &name)
{
    return GetAttributeMap<T>().at(
        GetMapIndex(name, m_Attributes, "Attribute"));
}

// PRIVATE
template <>
std::map<unsigned int, Variable<char>> &IO::GetVariableMap()
{
    return m_Char;
}

template <>
std::map<unsigned int, Variable<signed char>> &IO::GetVariableMap()
{
    return m_SChar;
}

template <>
std::map<unsigned int, Variable<unsigned char>> &IO::GetVariableMap()
{
    return m_UChar;
}

template <>
std::map<unsigned int, Variable<short>> &IO::GetVariableMap()
{
    return m_Short;
}

template <>
std::map<unsigned int, Variable<unsigned short>> &IO::GetVariableMap()
{
    return m_UShort;
}

template <>
std::map<unsigned int, Variable<int>> &IO::GetVariableMap()
{
    return m_Int;
}

template <>
std::map<unsigned int, Variable<unsigned int>> &IO::GetVariableMap()
{
    return m_UInt;
}

template <>
std::map<unsigned int, Variable<long int>> &IO::GetVariableMap()
{
    return m_LInt;
}

template <>
std::map<unsigned int, Variable<unsigned long int>> &IO::GetVariableMap()
{
    return m_ULInt;
}

template <>
std::map<unsigned int, Variable<long long int>> &IO::GetVariableMap()
{
    return m_LLInt;
}

template <>
std::map<unsigned int, Variable<unsigned long long int>> &IO::GetVariableMap()
{
    return m_ULLInt;
}

template <>
std::map<unsigned int, Variable<float>> &IO::GetVariableMap()
{
    return m_Float;
}

template <>
std::map<unsigned int, Variable<double>> &IO::GetVariableMap()
{
    return m_Double;
}

template <>
std::map<unsigned int, Variable<long double>> &IO::GetVariableMap()
{
    return m_LDouble;
}

template <>
std::map<unsigned int, Variable<cfloat>> &IO::GetVariableMap()
{
    return m_CFloat;
}

template <>
std::map<unsigned int, Variable<cdouble>> &IO::GetVariableMap()
{
    return m_CDouble;
}

template <>
std::map<unsigned int, Variable<cldouble>> &IO::GetVariableMap()
{
    return m_CLDouble;
}

// attributes
template <>
std::map<unsigned int, Attribute<std::string>> &IO::GetAttributeMap()
{
    return m_StringA;
}

template <>
std::map<unsigned int, Attribute<char>> &IO::GetAttributeMap()
{
    return m_CharA;
}

template <>
std::map<unsigned int, Attribute<unsigned char>> &IO::GetAttributeMap()
{
    return m_UCharA;
}

template <>
std::map<unsigned int, Attribute<short>> &IO::GetAttributeMap()
{
    return m_ShortA;
}

template <>
std::map<unsigned int, Attribute<unsigned short>> &IO::GetAttributeMap()
{
    return m_UShortA;
}

template <>
std::map<unsigned int, Attribute<int>> &IO::GetAttributeMap()
{
    return m_IntA;
}

template <>
std::map<unsigned int, Attribute<unsigned int>> &IO::GetAttributeMap()
{
    return m_UIntA;
}

template <>
std::map<unsigned int, Attribute<long int>> &IO::GetAttributeMap()
{
    return m_LIntA;
}

template <>
std::map<unsigned int, Attribute<unsigned long int>> &IO::GetAttributeMap()
{
    return m_ULIntA;
}

template <>
std::map<unsigned int, Attribute<long long int>> &IO::GetAttributeMap()
{
    return m_LLIntA;
}

template <>
std::map<unsigned int, Attribute<unsigned long long int>> &IO::GetAttributeMap()
{
    return m_ULLIntA;
}

template <>
std::map<unsigned int, Attribute<float>> &IO::GetAttributeMap()
{
    return m_FloatA;
}

template <>
std::map<unsigned int, Attribute<double>> &IO::GetAttributeMap()
{
    return m_DoubleA;
}

template <>
std::map<unsigned int, Attribute<long double>> &IO::GetAttributeMap()
{
    return m_LDoubleA;
}

} // end namespace adios2

#endif /* ADIOS2_CORE_IO_TCC_ */<|MERGE_RESOLUTION|>--- conflicted
+++ resolved
@@ -26,15 +26,9 @@
 {
 
 template <class T>
-<<<<<<< HEAD
-Variable<T> &IO::DefineVariable(const std::string &name, const Dims shape,
-                                const Dims start, const Dims count,
-                                const bool constantDims)
-=======
 Variable<T> &IO::DefineVariable(const std::string &name, const Dims &shape,
                                 const Dims &start, const Dims &count,
                                 const bool constantShape)
->>>>>>> 9e5112f9
 {
     if (m_DebugMode)
     {
