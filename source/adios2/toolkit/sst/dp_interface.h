--- conflicted
+++ resolved
@@ -1,12 +1,8 @@
 #ifndef _DP_INTERFACE_H
 #define _DP_INTERFACE_H
 
-<<<<<<< HEAD
-#include<evpath.h>
-#include<mpi.h>
-=======
+#include <evpath.h>
 #include <mpi.h>
->>>>>>> 511e2b15
 
 /*!
  *
