/*
 * Distributed under the OSI-approved Apache License, Version 2.0.  See
 * accompanying file Copyright.txt for details.
 *
 * DataMan.h
 *
 *  Created on: Jan 10, 2017
 *      Author: wfg
 */

#ifndef ADIOS2_ENGINE_DATAMAN_DATAMAN_WRITER_TCC_
#define ADIOS2_ENGINE_DATAMAN_DATAMAN_WRITER_TCC_

#include "DataManWriter.h"

#include "adios2/ADIOSMPI.h"
#include "adios2/helper/adiosFunctions.h" //GetType<T>

namespace adios2
{

template <class T>
void DataManWriter::PutSyncCommon(Variable<T> &variable, const T *values)
{

    variable.SetData(values);

    if (variable.m_Shape.empty())
    {
        variable.m_Shape = variable.m_Count;
    }
    if (variable.m_Count.empty())
    {
        variable.m_Count = variable.m_Shape;
    }
    if (variable.m_Start.empty())
    {
        variable.m_Start.assign(variable.m_Count.size(), 0);
    }

    if (m_UseFormat == "json" || m_UseFormat == "JSON")
    {

        nlohmann::json jmsg;
        jmsg["doid"] = m_Name;
        jmsg["var"] = variable.m_Name;
        jmsg["dtype"] = GetType<T>();
        jmsg["putshape"] = variable.m_Count;
        jmsg["varshape"] = variable.m_Shape;
        jmsg["offset"] = variable.m_Start;
        jmsg["timestep"] = 0;
        jmsg["bytes"] =
            std::accumulate(variable.m_Shape.begin(), variable.m_Shape.end(),
                            sizeof(T), std::multiplies<size_t>());

        m_Man.WriteWAN(values, jmsg);
    }
    else if (m_UseFormat == "bp" || m_UseFormat == "BP")
    {
        PutSyncCommonBP(variable, values);
    }

    if (m_DoMonitor)
    {
        MPI_Barrier(m_MPIComm);
        std::cout << "I am hooked to the DataMan library\n";
        std::cout << "Variable " << variable.m_Name << "\n";
        std::cout << "putshape " << variable.m_Count.size() << "\n";
        std::cout << "varshape " << variable.m_Shape.size() << "\n";
        std::cout << "offset " << variable.m_Start.size() << "\n";

        int rank = 0, size = 1;
        MPI_Comm_size(m_MPIComm, &size);

        for (int i = 0; i < size; ++i)
        {
            if (i == rank)
            {
                std::cout << "Rank: " << i << "\n";
                std::cout << std::endl;
            }
        }
        MPI_Barrier(m_MPIComm);
    }
}

template <class T>
void DataManWriter::PutSyncCommonBP(Variable<T> &variable, const T *values)
{
    // add bp serialization
    variable.SetData(values);

    // if first timestep Write create a new pg index
    if (!m_BP3Serializer.m_MetadataSet.DataPGIsOpen)
    {
        m_BP3Serializer.PutProcessGroupIndex(m_IO.m_HostLanguage, {"WAN_Zmq"});
    }

    const size_t dataSize = variable.PayloadSize() +
                            m_BP3Serializer.GetVariableBPIndexSize(
                                variable.m_Name, variable.m_Count);
    format::BP3Base::ResizeResult resizeResult = m_BP3Serializer.ResizeBuffer(
        dataSize, "in call to variable " + variable.m_Name + " PutSync");

    if (resizeResult == format::BP3Base::ResizeResult::Flush)
    {
        // Close buffer here?
        m_BP3Serializer.CloseStream(m_IO);
        auto &buffer = m_BP3Serializer.m_Data.m_Buffer;
        auto &position = m_BP3Serializer.m_Data.m_Position;

        m_Man.WriteWAN(buffer.data(), position);

        // set relative position to clear buffer
        m_BP3Serializer.ResetBuffer(m_BP3Serializer.m_Data);
        // new group index
        m_BP3Serializer.PutProcessGroupIndex(m_IO.m_HostLanguage, {"WAN_zmq"});
    }

    // WRITE INDEX to data buffer and metadata structure (in memory)//
    m_BP3Serializer.PutVariableMetadata(variable);
    m_BP3Serializer.PutVariablePayload(variable);
<<<<<<< HEAD
}

template <class T>
void DataManWriter::PutDeferredCommon(Variable<T> &variable, const T *values)
{
    PutSyncCommon(variable, values);
=======
>>>>>>> a9dda698
}

} // end namespace adios2

#endif /* ADIOS2_ENGINE_DATAMAN_DATAMAN_WRITER_H_ */<|MERGE_RESOLUTION|>--- conflicted
+++ resolved
@@ -120,15 +120,13 @@
     // WRITE INDEX to data buffer and metadata structure (in memory)//
     m_BP3Serializer.PutVariableMetadata(variable);
     m_BP3Serializer.PutVariablePayload(variable);
-<<<<<<< HEAD
 }
 
 template <class T>
 void DataManWriter::PutDeferredCommon(Variable<T> &variable, const T *values)
 {
     PutSyncCommon(variable, values);
-=======
->>>>>>> a9dda698
+
 }
 
 } // end namespace adios2
