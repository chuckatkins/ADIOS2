/*
 * Distributed under the OSI-approved Apache License, Version 2.0.  See
 * accompanying file Copyright.txt for details.
 *
 * DataMan.h
 *
 *  Created on: Jan 10, 2017
 *      Author: wfg
 */

#ifndef ADIOS2_ENGINE_DATAMAN_DATAMAN_WRITER_TCC_
#define ADIOS2_ENGINE_DATAMAN_DATAMAN_WRITER_TCC_

#include "DataManWriter.h"

#include "adios2/ADIOSMPI.h"

namespace adios
{

template <class T>
void DataManWriter::WriteVariableCommon(Variable<T> &variable, const T *values)
{
    // here comes your magic at Writing now variable.m_UserValues has the
    // data
    // passed by the user
    // set variable
    variable.m_AppValues = values;
    m_WrittenVariables.insert(variable.m_Name);

    // This part will go away, this is just to monitor variables per rank

    if (variable.m_GlobalDimensions.empty())
    {
        variable.m_GlobalDimensions = variable.m_LocalDimensions;
    }
    if (variable.m_Offsets.empty())
    {
        variable.m_Offsets.assign(variable.m_LocalDimensions.size(), 0);
    }

    json jmsg;
    jmsg["doid"] = m_Name;
    jmsg["var"] = variable.m_Name;
    jmsg["dtype"] = GetType<T>();
<<<<<<< HEAD
    jmsg["putshape"] = variable.m_Count;
    if (variable.m_Shape.size() == 0)
        variable.m_Shape = variable.m_Count;
    jmsg["varshape"] = variable.m_Shape;
    if (variable.m_Start.size() == 0)
        variable.m_Start.assign(variable.m_Count.size(), 0);
    jmsg["offset"] = variable.m_Start;
=======
    jmsg["putshape"] = variable.m_LocalDimensions;
    jmsg["varshape"] = variable.m_GlobalDimensions;
    jmsg["offset"] = variable.m_Offsets;
>>>>>>> 88f261e9
    jmsg["timestep"] = 0;
    m_Man.put(values, jmsg);

    if (m_DoMonitor)
    {
        MPI_Barrier(m_MPIComm);
        std::cout << "I am hooked to the DataMan library\n";
        std::cout << "putshape " << variable.m_Count.size() << std::endl;
        std::cout << "varshape " << variable.m_Shape.size() << std::endl;
        std::cout << "offset " << variable.m_Start.size() << std::endl;
        for (int i = 0; i < m_SizeMPI; ++i)
        {
            if (i == m_RankMPI)
            {
                std::cout << "Rank: " << m_RankMPI << "\n";
                variable.Monitor(std::cout);
                std::cout << std::endl;
            }
            else
            {
                sleep(1);
            }
        }
        MPI_Barrier(m_MPIComm);
    }
}

} // end namespace adios

#endif /* ADIOS2_ENGINE_DATAMAN_DATAMAN_WRITER_H_ */<|MERGE_RESOLUTION|>--- conflicted
+++ resolved
@@ -30,32 +30,22 @@
 
     // This part will go away, this is just to monitor variables per rank
 
-    if (variable.m_GlobalDimensions.empty())
+    if (variable.m_Shape.empty())
     {
-        variable.m_GlobalDimensions = variable.m_LocalDimensions;
+        variable.m_Shape = variable.m_Count;
     }
-    if (variable.m_Offsets.empty())
+    if (variable.m_Start.empty())
     {
-        variable.m_Offsets.assign(variable.m_LocalDimensions.size(), 0);
+        variable.m_Start.assign(variable.m_Count.size(), 0);
     }
 
     json jmsg;
     jmsg["doid"] = m_Name;
     jmsg["var"] = variable.m_Name;
     jmsg["dtype"] = GetType<T>();
-<<<<<<< HEAD
     jmsg["putshape"] = variable.m_Count;
-    if (variable.m_Shape.size() == 0)
-        variable.m_Shape = variable.m_Count;
     jmsg["varshape"] = variable.m_Shape;
-    if (variable.m_Start.size() == 0)
-        variable.m_Start.assign(variable.m_Count.size(), 0);
     jmsg["offset"] = variable.m_Start;
-=======
-    jmsg["putshape"] = variable.m_LocalDimensions;
-    jmsg["varshape"] = variable.m_GlobalDimensions;
-    jmsg["offset"] = variable.m_Offsets;
->>>>>>> 88f261e9
     jmsg["timestep"] = 0;
     m_Man.put(values, jmsg);
 
