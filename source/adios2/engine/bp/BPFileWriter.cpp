/*
 * Distributed under the OSI-approved Apache License, Version 2.0.  See
 * accompanying file Copyright.txt for details.
 *
 * BPFileWriter.cpp
 *
 *  Created on: Dec 19, 2016
 *      Author: William F Godoy godoywf@ornl.gov
 */

#include "BPFileWriter.h"
#include "BPFileWriter.tcc"

#include <iostream>

#include "adios2/ADIOSMPI.h"
#include "adios2/ADIOSMacros.h"
#include "adios2/core/IO.h"
#include "adios2/helper/adiosFunctions.h" //CheckIndexRange
#include "adios2/toolkit/transport/file/FileFStream.h"

namespace adios2
{

BPFileWriter::BPFileWriter(IO &io, const std::string &name, const Mode mode,
                           MPI_Comm mpiComm)
: Engine("BPFileWriter", io, name, mode, mpiComm),
  m_BP3Serializer(mpiComm, m_DebugMode),
  m_FileDataManager(mpiComm, m_DebugMode),
  m_FileMetadataManager(mpiComm, m_DebugMode)
{
    m_EndMessage = " in call to IO Open BPFileWriter " + m_Name + "\n";
    Init();
}

BPFileWriter::~BPFileWriter() = default;

StepStatus BPFileWriter::BeginStep(StepMode mode, const float timeoutSeconds)
{
    m_BP3Serializer.m_DeferredVariables.clear();
    m_BP3Serializer.m_DeferredVariablesDataSize = 0;
    return StepStatus::OK;
}

void BPFileWriter::PerformPuts()
{
    m_BP3Serializer.AllocateDeferredSize();

    for (const auto &variableName : m_BP3Serializer.m_DeferredVariables)
    {
        PutSync(variableName);
    }

    m_BP3Serializer.m_DeferredVariables.clear();
}

void BPFileWriter::EndStep()
{
    if (m_BP3Serializer.m_DeferredVariables.size() > 0)
    {
        PerformPuts();
    }

<<<<<<< HEAD
=======
    m_BP3Serializer.SerializeData(m_IO, true); // true: advances step
}

>>>>>>> dc35b025
void BPFileWriter::Close(const int transportIndex)
{
    if (m_BP3Serializer.m_DeferredVariables.size() > 0)
    {
        PerformPuts();
    }

    // close bp buffer by serializing data and metadata
    m_BP3Serializer.CloseData(m_IO);
    // send data to corresponding transports
    m_FileDataManager.WriteFiles(m_BP3Serializer.m_Data.m_Buffer.data(),
                                 m_BP3Serializer.m_Data.m_Position,
                                 transportIndex);

    m_FileDataManager.CloseFiles(transportIndex);

    if (m_BP3Serializer.m_Profiler.IsActive &&
        m_FileDataManager.AllTransportsClosed())
    {
        WriteProfilingJSONFile();
    }

    if (m_BP3Serializer.m_CollectiveMetadata &&
        m_FileDataManager.AllTransportsClosed())
    {
        WriteCollectiveMetadataFile();
    }
}

// PRIVATE
void BPFileWriter::Init()
{
    InitParameters();
    InitTransports();
    InitBPBuffer();
}

#define declare_type(T)                                                        \
    void BPFileWriter::DoPutSync(Variable<T> &variable, const T *values)       \
    {                                                                          \
        PutSyncCommon(variable, values);                                       \
    }                                                                          \
    void BPFileWriter::DoPutDeferred(Variable<T> &variable, const T *values)   \
    {                                                                          \
        PutDeferredCommon(variable, values);                                   \
    }                                                                          \
    void BPFileWriter::DoPutDeferred(Variable<T> &, const T &value) {}
ADIOS2_FOREACH_TYPE_1ARG(declare_type)
#undef declare_type

// PRIVATE FUNCTIONS
// PRIVATE
void BPFileWriter::Init()
{
    InitParameters();
    InitTransports();
    InitBPBuffer();
}

#define declare_type(T)                                                        \
    void BPFileWriter::DoPutSync(Variable<T> &variable, const T *values)       \
    {                                                                          \
        PutSyncCommon(variable, values);                                       \
    }                                                                          \
    void BPFileWriter::DoPutDeferred(Variable<T> &variable, const T *values)   \
    {                                                                          \
        PutDeferredCommon(variable, values);                                   \
    }                                                                          \
    void BPFileWriter::DoPutDeferred(Variable<T> &, const T &value) {}
ADIOS2_FOREACH_TYPE_1ARG(declare_type)
#undef declare_type

void BPFileWriter::InitParameters()
{
    m_BP3Serializer.InitParameters(m_IO.m_Parameters);
}

void BPFileWriter::InitTransports()
{
    // TODO need to add support for aggregators here later
    if (m_IO.m_TransportsParameters.empty())
    {
        Params defaultTransportParameters;
        defaultTransportParameters["transport"] = "File";
        m_IO.m_TransportsParameters.push_back(defaultTransportParameters);
    }

    // Names passed to IO AddTransport option with key "Name"
    const std::vector<std::string> transportsNames =
        m_FileDataManager.GetFilesBaseNames(m_Name,
                                            m_IO.m_TransportsParameters);

    // /path/name.bp.dir/name.bp.rank
    const std::vector<std::string> bpRankNames =
        m_BP3Serializer.GetBPRankNames(transportsNames);

    m_FileDataManager.OpenFiles(bpRankNames, m_OpenMode,
                                m_IO.m_TransportsParameters,
                                m_BP3Serializer.m_Profiler.IsActive);
}

void BPFileWriter::InitBPBuffer()
{
    if (m_OpenMode == Mode::Append)
    {
        throw std::invalid_argument(
            "ADIOS2: OpenMode Append hasn't been implemented, yet");
        // TODO: Get last pg timestep and update timestep counter in
    }
    else
    {
        m_BP3Serializer.PutProcessGroupIndex(
            m_IO.m_HostLanguage, m_FileDataManager.GetTransportsTypes());
    }
}

void BPFileWriter::WriteProfilingJSONFile()
{
    auto transportTypes = m_FileDataManager.GetTransportsTypes();
    auto transportProfilers = m_FileDataManager.GetTransportsProfilers();

    const std::string lineJSON(m_BP3Serializer.GetRankProfilingJSON(
                                   transportTypes, transportProfilers) +
                               ",\n");

    const std::vector<char> profilingJSON(
        m_BP3Serializer.AggregateProfilingJSON(lineJSON));

    if (m_BP3Serializer.m_RankMPI == 0)
    {
        transport::FileFStream profilingJSONStream(m_MPIComm, m_DebugMode);
        auto bpBaseNames = m_BP3Serializer.GetBPBaseNames({m_Name});
        profilingJSONStream.Open(bpBaseNames[0] + "/profiling.json",
                                 Mode::Write);
        profilingJSONStream.Write(profilingJSON.data(), profilingJSON.size());
        profilingJSONStream.Close();
    }
}

void BPFileWriter::WriteCollectiveMetadataFile()
{
    m_BP3Serializer.AggregateCollectiveMetadata();
    if (m_BP3Serializer.m_RankMPI == 0)
    {
        // first init metadata files
        const std::vector<std::string> transportsNames =
            m_FileMetadataManager.GetFilesBaseNames(
                m_Name, m_IO.m_TransportsParameters);

        const std::vector<std::string> bpMetadataFileNames =
            m_BP3Serializer.GetBPMetadataFileNames(transportsNames);

        m_FileMetadataManager.OpenFiles(bpMetadataFileNames, m_OpenMode,
                                        m_IO.m_TransportsParameters,
                                        m_BP3Serializer.m_Profiler.IsActive);

        const auto &buffer = m_BP3Serializer.m_Metadata.m_Buffer;
        const size_t size = m_BP3Serializer.m_Metadata.m_AbsolutePosition;

        m_FileMetadataManager.WriteFiles(buffer.data(), size);
        m_FileMetadataManager.CloseFiles();
    }
}

} // end namespace adios2<|MERGE_RESOLUTION|>--- conflicted
+++ resolved
@@ -61,12 +61,9 @@
         PerformPuts();
     }
 
-<<<<<<< HEAD
-=======
     m_BP3Serializer.SerializeData(m_IO, true); // true: advances step
 }
 
->>>>>>> dc35b025
 void BPFileWriter::Close(const int transportIndex)
 {
     if (m_BP3Serializer.m_DeferredVariables.size() > 0)
@@ -96,6 +93,7 @@
     }
 }
 
+// PRIVATE FUNCTIONS
 // PRIVATE
 void BPFileWriter::Init()
 {
@@ -117,28 +115,6 @@
 ADIOS2_FOREACH_TYPE_1ARG(declare_type)
 #undef declare_type
 
-// PRIVATE FUNCTIONS
-// PRIVATE
-void BPFileWriter::Init()
-{
-    InitParameters();
-    InitTransports();
-    InitBPBuffer();
-}
-
-#define declare_type(T)                                                        \
-    void BPFileWriter::DoPutSync(Variable<T> &variable, const T *values)       \
-    {                                                                          \
-        PutSyncCommon(variable, values);                                       \
-    }                                                                          \
-    void BPFileWriter::DoPutDeferred(Variable<T> &variable, const T *values)   \
-    {                                                                          \
-        PutDeferredCommon(variable, values);                                   \
-    }                                                                          \
-    void BPFileWriter::DoPutDeferred(Variable<T> &, const T &value) {}
-ADIOS2_FOREACH_TYPE_1ARG(declare_type)
-#undef declare_type
-
 void BPFileWriter::InitParameters()
 {
     m_BP3Serializer.InitParameters(m_IO.m_Parameters);
