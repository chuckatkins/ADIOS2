--- conflicted
+++ resolved
@@ -20,28 +20,14 @@
 namespace adios
 {
 
-<<<<<<< HEAD
 BPFileWriter::BPFileWriter(ADIOS &adios, const std::string name,
                            const std::string accessMode, MPI_Comm mpiComm,
                            const Method &method)
 : Engine(adios, "BPFileWriter", name, accessMode, mpiComm, method,
          " BPFileWriter constructor (or call to ADIOS Open).\n"),
-  m_Buffer{capsule::STLVector(accessMode, m_RankMPI, m_DebugMode)},
-  m_BP1Aggregator{format::BP1Aggregator(m_MPIComm, m_DebugMode)},
-  m_MaxBufferSize{m_Buffer.m_Data.max_size()}
-=======
-BPFileWriter::BPFileWriter(ADIOS &adios, std::string name,
-                           const std::string &accessMode, MPI_Comm mpiComm,
-                           const Method &method, const IOMode /*iomode*/,
-                           const float /*timeout_sec*/, const bool debugMode,
-                           const unsigned int nthreads)
-: Engine(adios, "BPFileWriter", std::move(name), accessMode, mpiComm, method,
-         debugMode, nthreads,
-         " BPFileWriter constructor (or call to ADIOS Open).\n"),
   m_Buffer(accessMode, m_RankMPI, m_DebugMode),
-  m_BP1Aggregator(m_MPIComm, debugMode),
+  m_BP1Aggregator(m_MPIComm, m_DebugMode),
   m_MaxBufferSize(m_Buffer.m_Data.max_size())
->>>>>>> 43fdd856
 {
   m_MetadataSet.TimeStep = 1; // starting at one to be compatible with ADIOS1.x
   Init();
