/*
 * Distributed under the OSI-approved Apache License, Version 2.0.  See
 * accompanying file Copyright.txt for details.
 *
 * Capsule.h
 *
 *  Created on: Dec 7, 2016
 *      Author: wfgtemplates and pointers
 */

#ifndef CAPSULE_H_
#define CAPSULE_H_

/// \cond EXCLUDE_FROM_DOXYGEN
#include <string>
/// \endcond

namespace adios
{

/**
 * Base class that raw data and metadata buffers, used by Engine.
 * Derived classes will allocate their own buffer in different memory spaces.
 * e.g. locally (heap) or in shared memory (virtual memory)
 */
class Capsule
{

public:
    const std::string m_Type;       ///< buffer type
    const std::string m_AccessMode; ///< 'w': write, 'r': read, 'a': append

<<<<<<< HEAD
  std::size_t m_DataPosition = 0; ///< position in current data buffer (not
                                  /// included data flushed to transports)
  std::size_t m_DataAbsolutePosition = 0; ///< include bytes flushed

  std::size_t m_MetadataPosition = 0; ///< position in metadata buffer

  /**
   * Base class constructor providing type from derived class and accessMode
   * @param type derived class type
   * @param accessMode 'w':write, 'r':read, 'a':append
   * @param rankMPI current MPI rank
   * @param debugMode
   */
  Capsule(const std::string type, const std::string accessMode,
          const int rankMPI, const bool debugMode);
=======
    size_t m_DataPosition = 0; ///< position in current data buffer (not
                               /// included data flushed to transports)
    size_t m_DataAbsolutePosition =
        0; ///< includes the data flushed to transports

    size_t m_MetadataPosition = 0; ///< position in metadata buffer

    /**
     * Base class constructor providing type from derived class and accessMode
     * @param type derived class type
     * @param accessMode 'w':write, 'r':read, 'a':append
     * @param rankMPI current MPI rank
     * @param debugMode
     */
    Capsule(std::string type, std::string accessMode, int rankMPI,
            bool debugMode);
>>>>>>> a4ad2d7a

    virtual ~Capsule() = default;

    virtual char *GetData() = 0; ///< return the pointer to the raw data buffer
    virtual char *
    GetMetadata() = 0; ///< return the pointer to the raw metadata buffer

<<<<<<< HEAD
  virtual std::size_t GetDataSize() const = 0;     ///< data buffer size
  virtual std::size_t GetMetadataSize() const = 0; ///< metadata buffer size

  virtual void ResizeData(std::size_t size);     ///< resize data buffer
  virtual void ResizeMetadata(std::size_t size); ///< resize metadata buffer
=======
    virtual size_t GetDataSize() const = 0; ///< get current data buffer size
    virtual size_t
    GetMetadataSize() const = 0; ///< get current metadata buffer size

    virtual void ResizeData(size_t size);     ///< resize data buffer
    virtual void ResizeMetadata(size_t size); ///< resize metadata buffer
>>>>>>> a4ad2d7a

protected:
    const int m_RankMPI = 0;        ///< current MPI rank
    const bool m_DebugMode = false; ///< true: extra checks
};

} // end namespace

#endif /* CAPSULE_H_ */<|MERGE_RESOLUTION|>--- conflicted
+++ resolved
@@ -30,29 +30,11 @@
     const std::string m_Type;       ///< buffer type
     const std::string m_AccessMode; ///< 'w': write, 'r': read, 'a': append
 
-<<<<<<< HEAD
-  std::size_t m_DataPosition = 0; ///< position in current data buffer (not
-                                  /// included data flushed to transports)
-  std::size_t m_DataAbsolutePosition = 0; ///< include bytes flushed
+    std::size_t m_DataPosition = 0; ///< position in current data buffer (not
+                                    /// included data flushed to transports)
+    std::size_t m_DataAbsolutePosition = 0; ///< include bytes flushed
 
-  std::size_t m_MetadataPosition = 0; ///< position in metadata buffer
-
-  /**
-   * Base class constructor providing type from derived class and accessMode
-   * @param type derived class type
-   * @param accessMode 'w':write, 'r':read, 'a':append
-   * @param rankMPI current MPI rank
-   * @param debugMode
-   */
-  Capsule(const std::string type, const std::string accessMode,
-          const int rankMPI, const bool debugMode);
-=======
-    size_t m_DataPosition = 0; ///< position in current data buffer (not
-                               /// included data flushed to transports)
-    size_t m_DataAbsolutePosition =
-        0; ///< includes the data flushed to transports
-
-    size_t m_MetadataPosition = 0; ///< position in metadata buffer
+    std::size_t m_MetadataPosition = 0; ///< position in metadata buffer
 
     /**
      * Base class constructor providing type from derived class and accessMode
@@ -61,9 +43,8 @@
      * @param rankMPI current MPI rank
      * @param debugMode
      */
-    Capsule(std::string type, std::string accessMode, int rankMPI,
-            bool debugMode);
->>>>>>> a4ad2d7a
+    Capsule(const std::string type, const std::string accessMode,
+            const int rankMPI, const bool debugMode);
 
     virtual ~Capsule() = default;
 
@@ -71,20 +52,11 @@
     virtual char *
     GetMetadata() = 0; ///< return the pointer to the raw metadata buffer
 
-<<<<<<< HEAD
-  virtual std::size_t GetDataSize() const = 0;     ///< data buffer size
-  virtual std::size_t GetMetadataSize() const = 0; ///< metadata buffer size
+    virtual std::size_t GetDataSize() const = 0;     ///< data buffer size
+    virtual std::size_t GetMetadataSize() const = 0; ///< metadata buffer size
 
-  virtual void ResizeData(std::size_t size);     ///< resize data buffer
-  virtual void ResizeMetadata(std::size_t size); ///< resize metadata buffer
-=======
-    virtual size_t GetDataSize() const = 0; ///< get current data buffer size
-    virtual size_t
-    GetMetadataSize() const = 0; ///< get current metadata buffer size
-
-    virtual void ResizeData(size_t size);     ///< resize data buffer
-    virtual void ResizeMetadata(size_t size); ///< resize metadata buffer
->>>>>>> a4ad2d7a
+    virtual void ResizeData(std::size_t size);     ///< resize data buffer
+    virtual void ResizeMetadata(std::size_t size); ///< resize metadata buffer
 
 protected:
     const int m_RankMPI = 0;        ///< current MPI rank
