--- conflicted
+++ resolved
@@ -31,18 +31,10 @@
    * @param method
    * @param debugMode
    */
-<<<<<<< HEAD
+
   BPFileWriter(ADIOS &adios, const std::string name,
                const std::string accessMode, MPI_Comm mpiComm,
                const Method &method);
-=======
-  BPFileWriter(ADIOS &adios, std::string name, const std::string &accessMode,
-               MPI_Comm mpiComm, const Method &method,
-               const IOMode iomode = IOMode::INDEPENDENT,
-               const float timeout_sec = 0., const bool debugMode = false,
-               const unsigned int nthreads = 1);
->>>>>>> 43fdd856
-
   ~BPFileWriter();
 
   void Write(Variable<char> &variable, const char *values);
