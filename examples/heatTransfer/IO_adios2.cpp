--- conflicted
+++ resolved
@@ -71,16 +71,12 @@
     delete ad;
 }
 
-#if 1
-
-void IO::write(int step, const HeatTransfer &ht, const Settings &s,
-               MPI_Comm comm)
+void /*IO::*/ old_style_write(int step, const HeatTransfer &ht,
+                              const Settings &s, MPI_Comm comm)
 {
     bpWriter->Write<double>(*varT, ht.data_noghost().data());
     bpWriter->Advance();
 }
-
-#else
 
 void IO::write(int step, const HeatTransfer &ht, const Settings &s,
                MPI_Comm comm)
@@ -115,10 +111,4 @@
 
     bpWriter->Write<double>(*varT, ht.data());
     bpWriter->Advance();
-<<<<<<< HEAD
-}
-
-#endif // 1
-=======
-}
->>>>>>> 1757fc4f
+}